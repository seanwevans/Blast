name: CI

on:
  push:
    branches: ["main", "master"]
  pull_request:
    branches: ["main", "master"]

jobs:
  format:
    name: Format and auto-commit
    runs-on: ubuntu-latest
    permissions:
      contents: write
      pull-requests: write
    steps:
      - name: Checkout
        uses: actions/checkout@v4
        with:
          fetch-depth: 0

      - name: Set up Python
        uses: actions/setup-python@v4
        with:
          python-version: "3.11"

<<<<<<< HEAD
      - name: Install formatters
        run: |
          python -m pip install --upgrade pip
          pip install black
          sudo apt-get update
          sudo apt-get install -y clang-format
=======
      - name: Install development dependencies
        run: make install-dev
>>>>>>> 9f4d05a6

      - name: Format code
        run: make format

      - name: Commit changes
        uses: stefanzweifel/git-auto-commit-action@v5
        with:
          commit_message: "chore: apply formatting"

  tests:
    name: Unit tests
    runs-on: ubuntu-latest
    needs: format
    steps:
      - name: Checkout
        uses: actions/checkout@v4
        with:
          fetch-depth: 0

      - name: Set up Python
        uses: actions/setup-python@v4
        with:
          python-version: "3.11"

      - name: Install development dependencies
        run: make install-dev

      - name: Run tests
        run: make test<|MERGE_RESOLUTION|>--- conflicted
+++ resolved
@@ -24,17 +24,15 @@
         with:
           python-version: "3.11"
 
-<<<<<<< HEAD
       - name: Install formatters
         run: |
           python -m pip install --upgrade pip
           pip install black
           sudo apt-get update
           sudo apt-get install -y clang-format
-=======
+
       - name: Install development dependencies
         run: make install-dev
->>>>>>> 9f4d05a6
 
       - name: Format code
         run: make format
